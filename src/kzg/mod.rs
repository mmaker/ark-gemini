--- conflicted
+++ resolved
@@ -106,17 +106,7 @@
 
 use crate::misc::{linear_combination, powers};
 
-<<<<<<< HEAD
-/*
-TODO: Remove the following constants
-*/
-pub const MAX_MSM_BUFFER: usize = 1 << 20;
-pub const MAX_MSM_BUFFER_LOG: usize = 20;
-
-/// A Kate polynomial commitment over a bilinear group, represented as a single $\GG_1$ element.
-=======
 /// A Kate polynomial commitment over a bilinear group, represented as a single \\(\GG_1\\) element.
->>>>>>> e146c03c
 #[derive(Debug, Copy, Clone, PartialEq, Eq)]
 pub struct Commitment<E: PairingEngine>(pub(crate) E::G1Affine);
 
