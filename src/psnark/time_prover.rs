--- conflicted
+++ resolved
@@ -1,10 +1,7 @@
 /// Time-efficient preprocessing SNARK for R1CS.
 use ark_ec::PairingEngine;
-<<<<<<< HEAD
 use ark_ff::Field;
 use ark_std::One;
-=======
->>>>>>> 34e98ba4
 
 use crate::circuit::R1CS;
 use crate::kzg::CommitterKey;
